[workspace]
resolver = "2"
members = [
    "cargo-obs-build",
    "libobs",
    "libobs-source-macro",
    "libobs-sources",
    "libobs-window-helper",
    "libobs-wrapper",
    "libobs-encoders/*",

<<<<<<< HEAD
    "examples/download-at-runtime",
    "examples/monitor-capture",
    "examples/obs-preview", 
    "examples/obs-flow",
    # Excluding Tauri for now because it makes checks ten times slower
    # "examples/tauri-app/src-tauri",
=======
    "examples/*",
>>>>>>> 17ce170b
]
exclude = ["examples/tauri-app"]

[workspace.metadata]
libobs-version = "31.0.3"
libobs-cache-dir = "../obs-build"<|MERGE_RESOLUTION|>--- conflicted
+++ resolved
@@ -9,16 +9,7 @@
     "libobs-wrapper",
     "libobs-encoders/*",
 
-<<<<<<< HEAD
-    "examples/download-at-runtime",
-    "examples/monitor-capture",
-    "examples/obs-preview", 
-    "examples/obs-flow",
-    # Excluding Tauri for now because it makes checks ten times slower
-    # "examples/tauri-app/src-tauri",
-=======
     "examples/*",
->>>>>>> 17ce170b
 ]
 exclude = ["examples/tauri-app"]
 
