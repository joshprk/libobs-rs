--- conflicted
+++ resolved
@@ -46,9 +46,5 @@
 
 Below is an example that will record video-only footage of an exclusive fullscreen application. Note that the API is extremely limited right now, but you can already record both video and audio with full control over the output already. If you need more, libobs is exposed.
 
-<<<<<<< HEAD
-For examples look at [libobs-sources](./libobs-sources/README.md) or the [wrapper](./libobs-wrapper/README.md).sadf
-=======
 Examples are located in the [examples](./examples) directory.
 Documentation is also available for [libobs-sources](./libobs-sources/README.md) or [libobs-wrapper](./libobs-wrapper/README.md).
->>>>>>> db871324
