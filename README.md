--- conflicted
+++ resolved
@@ -9,12 +9,7 @@
 
 Simple and safe video recording through libobs.
 
-<<<<<<< HEAD
-Currently only tested on Windows. Linux and macOS likely work, but they are untested. These will receive support later down the road.
-=======
-Currently only tested on Windows. Linux and MacOS don't work right now, but [we are working on that](https://github.com/libobs-rs/libobs-rs/pull/53).
->>>>>>> 30bc4617
-
+Currently only tested on Windows. MacOS doesn't work right now, but [we are working on that](https://github.com/libobs-rs/libobs-rs/pull/53).
 The API is currently unstable and will definitely have breaking revisions in the future.
 
 > [!NOTE]
