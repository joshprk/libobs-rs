--- conflicted
+++ resolved
@@ -42,11 +42,7 @@
         }
         #[cfg(not(feature="dialog_crash_handler"))]
         {
-<<<<<<< HEAD
-            Mutex::new(Box::new(ConsoleCrashHandler { _private: () }))
-=======
             Mutex::new(Box::new(ConsoleCrashHandler::new()))
->>>>>>> 63f88758
         }
     };
 }
